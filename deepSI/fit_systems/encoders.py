
from deepSI.fit_systems.fit_system import System_fittable, System_torch
<<<<<<< HEAD
from deepSI.system_data.system_data import System_data_norm, System_data, System_data_list
=======
import deepSI
>>>>>>> 98bb8214
import torch
from torch import nn
import numpy as np
import time

class SS_encoder(System_torch):
    '''The basic implementation of the subspace encoder, with neural networks.

    Attributes
    ----------
    nx : int
        order of the system
    na : int
        length of the past outputs (y) considered as input for the encoder
    nb : int
        length of the past inputs (u) considered as input for the encoder
    k0 : int
        length of the encoder max(na,nb)
    e_net : 


    observation_space : gym.space or None
        The input shape of output y. (None is a single unbounded float)
    norm : instance of System_data_norm
        Used in most fittable systems to normalize the input output.
    fitted : Boole
    unique_code : str
        Some random unique 4 digit code (can be used for saving/loading)
    name : str
        concatenation of the the class name and the unique code
    use_norm : bool
    seed : int
        random seed
    random : np.random.RandomState
        unique random generated initialized with seed (only created ones called)
    '''
    def __init__(self, nx=10, na=20, nb=20):
        super(SS_encoder, self).__init__() #where does dt come into
        self.nx, self.na, self.nb = nx, na, nb
        self.k0 = max(self.na,self.nb)
        
        from deepSI.utils import simple_res_net, feed_forward_nn
        self.e_net = simple_res_net
        self.e_n_hidden_layers = 2
        self.e_n_nodes_per_layer = 64
        self.e_activation = nn.Tanh

        self.f_net = simple_res_net
        self.f_n_hidden_layers = 2
        self.f_n_nodes_per_layer = 64
        self.f_activation = nn.Tanh

        self.h_net = simple_res_net
        self.h_n_hidden_layers = 2
        self.h_n_nodes_per_layer = 64
        self.h_activation = nn.Tanh

    ########## How to fit #############
    def make_training_data(self, sys_data, **loss_kwargs):
        assert sys_data.normed == True
        nf = loss_kwargs.get('nf',25)
        dilation = loss_kwargs.get('dilation',1)
        online_construct = loss_kwargs.get('online_construct',False)
        return sys_data.to_encoder_data(na=self.na,nb=self.nb,nf=nf,dilation=dilation,\
        force_multi_u=True,force_multi_y=True,online_construct=online_construct) #returns np.array(hist),np.array(ufuture),np.array(yfuture)

    def init_nets(self, nu, ny): # a bit weird
        ny = ny if ny is not None else 1
        nu = nu if nu is not None else 1
        self.encoder = self.e_net(self.nb*nu+self.na*ny, self.nx, n_nodes_per_layer=self.e_n_nodes_per_layer, n_hidden_layers=self.e_n_hidden_layers, activation=self.e_activation)
        self.fn =      self.f_net(self.nx+nu,            self.nx, n_nodes_per_layer=self.f_n_nodes_per_layer, n_hidden_layers=self.f_n_hidden_layers, activation=self.f_activation)
        self.hn =      self.h_net(self.nx,               ny,      n_nodes_per_layer=self.h_n_nodes_per_layer, n_hidden_layers=self.h_n_hidden_layers, activation=self.h_activation)
        return list(self.encoder.parameters()) + list(self.fn.parameters()) + list(self.hn.parameters())

    def loss(self, hist, ufuture, yfuture, **loss_kwargs):
        x = self.encoder(hist) #(N, nb*nu + na*ny) -> (N, nx)
        y_predict = []
        for u in torch.transpose(ufuture,0,1):
            y_predict.append(self.hn(x)) #output prediction
            fn_in = torch.cat((x,u),dim=1) #construc the input of the f function
            x = self.fn(fn_in) #calculate the next state
        return torch.mean((torch.stack(y_predict,dim=1)-yfuture)**2)

    ########## How to use ##############
    def init_state(self,sys_data): #put nf here for n-step error?
        hist = torch.tensor(sys_data.to_encoder_data(na=self.na,nb=self.nb,nf=len(sys_data)-max(self.na,self.nb))[0][:1],dtype=torch.float32) #(1,)
        with torch.no_grad():
            self.state = self.encoder(hist) #detach here?
        y_predict = self.hn(self.state).detach().numpy()[0,:]
        return (y_predict[0] if self.ny is None else y_predict), max(self.na,self.nb)

    def init_state_multi(self,sys_data,nf=100,dilation=1):
        hist = torch.tensor(sys_data.to_encoder_data(na=self.na,nb=self.nb,nf=nf,dilation=dilation)[0],dtype=torch.float32) #(1,)
        with torch.no_grad():
            self.state = self.encoder(hist)
        y_predict = self.hn(self.state).detach().numpy()
        return (y_predict[:,0] if self.ny is None else y_predict), max(self.na,self.nb)

    def reset(self): #to be able to use encoder network as a data generator
        self.state = torch.randn(1,self.nx)
        y_predict = self.hn(self.state).detach().numpy()[0,:]
        return (y_predict[0] if self.ny is None else y_predict)

    def step(self,action):
        action = torch.tensor(action,dtype=torch.float32) #number
        action = action[None,None] if self.nu is None else action[None,:]
        with torch.no_grad():
            self.state = self.fn(torch.cat((self.state,action),axis=1))
        y_predict = self.hn(self.state).detach().numpy()[0,:]
        return (y_predict[0] if self.ny is None else y_predict)

    def step_multi(self,action):
        action = torch.tensor(action,dtype=torch.float32) #array
        action = action[:,None] if self.nu is None else action
        with torch.no_grad():
            self.state = self.fn(torch.cat((self.state,action),axis=1))
        y_predict = self.hn(self.state).detach().numpy()
        return (y_predict[:,0] if self.ny is None else y_predict)

    def get_state(self):
        return self.state[0].numpy()

class default_encoder_net(nn.Module):
    def __init__(self, nb, nu, na, ny, nx, n_nodes_per_layer=64, n_hidden_layers=2, activation=nn.Tanh):
        super(default_encoder_net, self).__init__()
        from deepSI.utils import simple_res_net
        self.nu = tuple() if nu is None else ((nu,) if isinstance(nu,int) else nu)
        self.ny = tuple() if ny is None else ((ny,) if isinstance(ny,int) else ny)
        self.net = simple_res_net(n_in=nb*np.prod(self.nu,dtype=int) + na*np.prod(self.ny,dtype=int), \
            n_out=nx, n_nodes_per_layer=n_nodes_per_layer, n_hidden_layers=n_hidden_layers, activation=activation)

    def forward(self, upast, ypast):
        net_in = torch.cat([upast.view(upast.shape[0],-1),ypast.view(ypast.shape[0],-1)],axis=1)
        return self.net(net_in)

class default_state_net(nn.Module):
    def __init__(self, nx, nu, n_nodes_per_layer=64, n_hidden_layers=2, activation=nn.Tanh):
        super(default_state_net, self).__init__()
        from deepSI.utils import simple_res_net
        self.nu = tuple() if nu is None else ((nu,) if isinstance(nu,int) else nu)
        self.net = simple_res_net(n_in=nx+np.prod(self.nu,dtype=int), n_out=nx, n_nodes_per_layer=n_nodes_per_layer, \
            n_hidden_layers=n_hidden_layers, activation=activation)

    def forward(self, x, u):
        net_in = torch.cat([x,u.view(u.shape[0],-1)],axis=1)
        return self.net(net_in)

class default_output_net(nn.Module):
    def __init__(self, nx, ny, n_nodes_per_layer=64, n_hidden_layers=2, activation=nn.Tanh):
        super(default_output_net, self).__init__()
        from deepSI.utils import simple_res_net
        self.ny = tuple() if ny is None else ((ny,) if isinstance(ny,int) else ny)
        self.net = simple_res_net(n_in=nx, n_out=np.prod(self.ny,dtype=int), n_nodes_per_layer=n_nodes_per_layer, \
            n_hidden_layers=n_hidden_layers, activation=activation)

    def forward(self, x):
        return self.net(x).view(*((x.shape[0],)+self.ny))
    

class SS_encoder_general(System_torch):
    """docstring for SS_encoder_general"""
    def __init__(self, nx=10, na=20, nb=20, \
        e_net=default_encoder_net, f_net=default_state_net, h_net=default_output_net, \
        e_net_kwargs={},           f_net_kwargs={},         h_net_kwargs={}):

        super(SS_encoder_general, self).__init__()
        self.nx, self.na, self.nb = nx, na, nb
        self.k0 = max(self.na,self.nb)
        
        self.e_net = e_net
        self.e_net_kwargs = e_net_kwargs

        self.f_net = f_net
        self.f_net_kwargs = f_net_kwargs

        self.h_net = h_net
        self.h_net_kwargs = h_net_kwargs

    ########## How to fit #############
    def make_training_data(self, sys_data, **Loss_kwargs):
        assert sys_data.normed == True
        nf = Loss_kwargs.get('nf',25)
        dilation = Loss_kwargs.get('dilation',1)
        online_construct = Loss_kwargs.get('online_construct',False)
        return sys_data.to_hist_future_data(na=self.na,nb=self.nb,nf=nf,dilation=dilation,online_construct=online_construct) #uhist, yhist, ufuture, yfuture

    def init_nets(self, nu, ny): # a bit weird
        self.encoder = self.e_net(nb=self.nb, nu=nu, na=self.na, ny=ny, nx=self.nx, **self.e_net_kwargs)
        self.fn =      self.f_net(nx=self.nx, nu=nu,                                **self.f_net_kwargs)
        self.hn =      self.h_net(nx=self.nx, ny=ny,                                **self.h_net_kwargs) 
        return list(self.encoder.parameters()) + list(self.fn.parameters()) + list(self.hn.parameters())

    def loss(self, uhist, yhist, ufuture, yfuture, **Loss_kwargs):
        x = self.encoder(uhist, yhist)
        errors = []
        for y, u in zip(torch.transpose(yfuture,0,1), torch.transpose(ufuture,0,1)): #iterate over time
            errors.append(nn.functional.mse_loss(y, self.hn(x)))
            # y_predict.append(y-self.hn(x)) 
            x = self.fn(x,u)
        return torch.mean(torch.stack(errors))

    ########## How to use ##############
    def init_state(self,sys_data): #put nf here for n-step error?
        uhist, yhist = sys_data[:self.k0].to_hist_future_data(na=self.na,nb=self.nb,nf=0)[:2]
        uhist = torch.tensor(uhist,dtype=torch.float32)
        yhist = torch.tensor(yhist,dtype=torch.float32)
        with torch.no_grad():
            self.state = self.encoder(uhist, yhist) #detach here?
            y_predict = self.hn(self.state).numpy()[0]
        return y_predict, max(self.na,self.nb)

    def init_state_multi(self,sys_data,nf=100,dilation=1):
        uhist, yhist = sys_data.to_hist_future_data(na=self.na,nb=self.nb,nf=nf,dilation=dilation)[:2] #(1,)
        uhist = torch.tensor(uhist,dtype=torch.float32)
        yhist = torch.tensor(yhist,dtype=torch.float32)
        with torch.no_grad():
            self.state = self.encoder(uhist,yhist)
            y_predict = self.hn(self.state).numpy()
        return y_predict, max(self.na,self.nb)

    def reset(self): #to be able to use encoder network as a data generator
        self.state = torch.zeros(1,self.nx)
        with torch.no_grad():
            y_predict = self.hn(self.state).numpy()[0]
        return y_predict

    def step(self,action):
        action = torch.tensor(action,dtype=torch.float32)[None] #(1,...)
        with torch.no_grad():
            self.state = self.fn(self.state,action)
            y_predict = self.hn(self.state).numpy()[0]
        return y_predict

    def step_multi(self,action):
        action = torch.tensor(action,dtype=torch.float32) #(N,...)
        with torch.no_grad():
            self.state = self.fn(self.state,action)
            y_predict = self.hn(self.state).numpy()
        return y_predict

    def get_state(self):
        return self.state[0].numpy()


############## Continuous time ##################
from deepSI.utils import integrator_RK4, integrator_euler
class SS_encoder_deriv_general(SS_encoder_general):
    """For backwards compatibility fn is the advance function"""
    def __init__(self, nx=10, na=20, nb=20, f_norm=0.1, dt_base=1., cutt_off=1.5, \
                 e_net=default_encoder_net, f_net=default_state_net, integrator_net=integrator_RK4, h_net=default_output_net, \
                 e_net_kwargs={},           f_net_kwargs={},         integrator_net_kwargs={},       h_net_kwargs={}):
        super(SS_encoder_deriv_general, self).__init__(nx=nx, na=na, nb=nb, e_net=e_net, f_net=f_net, h_net=h_net, e_net_kwargs=e_net_kwargs, f_net_kwargs=f_net_kwargs, h_net_kwargs=h_net_kwargs)
        self.integrator_net = integrator_net
        self.integrator_net_kwargs = integrator_net_kwargs
        self.f_norm = f_norm
        self.dt_base = dt_base #freal = f_norm/dt_base simple rescale factor which is often used
        self.cutt_off = cutt_off

    def init_nets(self, nu, ny): # a bit weird
        par = super(SS_encoder_deriv_general, self).init_nets(nu,ny) 
        self.derivn = self.fn  #move fn to become the deriviative net
        self.fn = self.integrator_net(self.derivn, f_norm=self.f_norm, dt_base=self.dt_base, **self.integrator_net_kwargs) #has no torch parameters?
        return par

    @property
    def dt(self):
        return self._dt 

    @dt.setter
    def dt(self,dt):
        self._dt = dt
        self.fn.dt = dt

    def loss(self, uhist, yhist, ufuture, yfuture, **Loss_kwargs):
        x = self.encoder(uhist, yhist) #this fails if dt starts to change
        diff = []
        for i,(u,y) in enumerate(zip(torch.transpose(ufuture,0,1), torch.transpose(yfuture,0,1))): #iterate over time
            yhat = self.hn(x)
            dy = (yhat - y)**2 # (Nbatch, ny)
            diff.append(dy)
            with torch.no_grad(): #break if the 
                if torch.mean(dy).item()**0.5>self.cutt_off:
                    break
            x = self.fn(x,u)
        return torch.mean((torch.stack(diff,dim=1)))

class SS_encoder_rnn(System_torch):
    """docstring for SS_encoder_rnn"""
    def __init__(self, hidden_size=10, num_layers=2, na=20, nb=20):
        super(SS_encoder_rnn, self).__init__(None,None)
        self.na = na
        self.nb = nb
        from deepSI.utils import simple_res_net, feed_forward_nn
        self.net = simple_res_net
        self.n_hidden_layers = 2
        self.n_nodes_per_layer = 64
        self.activation = nn.Tanh

        #RNN parameters
        self.num_layers = num_layers
        self.hidden_size = hidden_size

    def make_training_data(self, sys_data, **Loss_kwargs):
        assert sys_data.normed == True
        nf = Loss_kwargs.get('nf',25)
        online_construct = Loss_kwargs.get('online_construct',False)
        return sys_data.to_encoder_data(na=self.na,nb=self.nb,nf=nf,online_construct=online_construct) #returns np.array(hist),np.array(ufuture),np.array(yfuture)

    def init_nets(self, nu, ny): # a bit weird
        # print(nu,ny)
        assert ny==None and nu==None
        ny = 1
        nu = 1

        self.rnn = nn.RNN(input_size=nu,hidden_size=self.hidden_size,num_layers=self.num_layers,batch_first=True) #batch_first yes
        # output, h_n = self.RNN(input,h_0) #input = (batch, seq_len, input_size), 
        #h_0 = (num_layers, batch, hidden_size)
        #outputs = (batch, seq_len, hidden_size) #last layer

        #encoder: self.nb + self.na -> h_0 = (num_layers, batch, hidden_size)
        #hn: (batch*seq_len, hidden_size) -> (batch*seq_len, ny)
        self.encoder = self.net(n_in=self.nb+self.na, n_out=self.hidden_size*self.num_layers, n_nodes_per_layer=self.n_nodes_per_layer, n_hidden_layers=self.n_hidden_layers, activation=self.activation)
        self.hn =      self.net(n_in=self.hidden_size,n_out=ny,      n_nodes_per_layer=self.n_nodes_per_layer, n_hidden_layers=self.n_hidden_layers, activation=self.activation)
        return list(self.encoder.parameters()) + list(self.rnn.parameters()) + list(self.hn.parameters())

    def loss(self, hist, ufuture, yfuture, **Loss_kwargs):
        x = self.encoder(hist) # (s, nhist = nb + na) -> (s, hidden_size*num_layers)
        h_0 = x.view(-1, self.num_layers, self.hidden_size).permute(1,0,2)   # to (num_layers, s, hidden_size)

        # ufuture (batch, seq_len)
        output, h_n = self.rnn(ufuture[:,:-1,None], h_0) #do not use the last u
        #print(output.shape) #has shape (s, seq_len-1, hidden_size)
        output = torch.cat((h_0[-1][:,None,:],output),dim=1)
        #outputs = (batch, seq_len, hidden_size) -> (batch*seq_len, hidden_size)
        h_in = output.reshape(-1,self.hidden_size)
        y_predict = self.hn(h_in).view(output.shape[0], output.shape[1])
        return torch.mean((y_predict-yfuture)**2)

    def init_state(self,sys_data): #put nf here for n-step error?
        hist = torch.tensor(sys_data.to_encoder_data(na=self.na,nb=self.nb,nf=len(sys_data)-max(self.na,self.nb))[0][:1],dtype=torch.float32) #(1,)
        self.state = self.encoder(hist).view(-1, self.num_layers, self.hidden_size).permute(1,0,2)
        return self.hn(self.state[-1,:,:])[0,0].item(), max(self.na,self.nb) #some error is being made here

    def init_state_multi(self,sys_data,nf=100,dilation=1):
        hist = torch.tensor(sys_data.to_encoder_data(na=self.na,nb=self.nb,nf=nf,dilation=dilation)[0],dtype=torch.float32) #(1,)
        self.state = self.encoder(hist).view(-1, self.num_layers, self.hidden_size).permute(1,0,2)
        return self.hn(self.state[-1,:,:])[:,0].detach().numpy(), max(self.na,self.nb)

    def step(self,action):
        action = torch.tensor(action,dtype=torch.float32) #number
        output, self.state = self.rnn(action[None,None,None], self.state)
        return self.hn(output[:,0,:])[0,0].item()

    def step_multi(self,action):
        action = torch.tensor(action,dtype=torch.float32) #array
        output, self.state = self.rnn(action[:,None,None], self.state)
        return self.hn(output[:,0,:])[:,0].detach().numpy()

    def get_state(self):
        return self.state[0].numpy()

<<<<<<< HEAD

=======
>>>>>>> 98bb8214
class par_start_encoder(nn.Module):
    """A network which makes the initial states a parameter of the network"""
    def __init__(self, nx, nsamples):
        super(par_start_encoder, self).__init__()
        self.start_state = nn.parameter.Parameter(data=torch.as_tensor(np.random.normal(scale=0.1,size=(nsamples,nx)),dtype=torch.float32))

    def forward(self,ids):
        return self.start_state[ids]
<<<<<<< HEAD
        
class SS_par_start(System_torch): #this is not implemented in a nice manner, there might be bugs be careful!
=======

class SS_par_start(System_torch): #this is not implemented in a nice manner, there might be bugs.
>>>>>>> 98bb8214
    """docstring for SS_par_start"""
    def __init__(self, nx=10):
        super(SS_par_start, self).__init__()
        self.nx = nx
        self.k0 = 0

        from deepSI.utils import simple_res_net, feed_forward_nn
        self.f_net = simple_res_net
        self.f_n_hidden_layers = 2
        self.f_n_nodes_per_layer = 64
        self.f_activation = nn.Tanh

        self.h_net = simple_res_net
        self.h_n_hidden_layers = 2
        self.h_n_nodes_per_layer = 64
        self.h_activation = nn.Tanh

    def init_optimizer(self, parameters, **optimizer_kwargs):
        '''Optionally defined in subclass to create the optimizer

        Parameters
        ----------
        parameters : list
            system torch parameters
        optimizer_kwargs : dict
            If 'optimizer' is defined than that optimizer will be used otherwise Adam will be used.
            The other parameters will be passed to the optimizer as a kwarg.
        '''
        self.optimizer_kwargs = optimizer_kwargs
        if optimizer_kwargs.get('optimizer') is not None:
            from copy import deepcopy
            optimizer_kwargs = deepcopy(optimizer_kwargs) #do not modify the original kwargs, is this necessary
            optimizer = optimizer_kwargs['optimizer']
            del optimizer_kwargs['optimizer']
        else:
            optimizer = torch.optim.Adam
        return optimizer(parameters,**optimizer_kwargs) 


    ########## How to fit #############
    def make_training_data(self, sys_data, **Loss_kwargs):
        assert sys_data.normed == True
        nf = Loss_kwargs.get('nf',25)
        dilation = Loss_kwargs.get('dilation',1)
        online_construct = Loss_kwargs.get('online_construct',False)
        assert online_construct==False, 'to be implemented'
        hist, ufuture, yfuture = sys_data.to_encoder_data(na=0,nb=0,nf=nf,dilation=dilation,force_multi_u=True,force_multi_y=True)
        nsamples = hist.shape[0]
        ids = np.arange(nsamples,dtype=int)
        self.par_starter = par_start_encoder(nx=self.nx, nsamples=nsamples)
        self.optimizer = self.init_optimizer(self.parameters+list(self.par_starter.parameters()), **self.optimizer_kwargs) #no kwargs

        return ids, ufuture, yfuture #returns np.array(hist),np.array(ufuture),np.array(yfuture)

    def init_nets(self, nu, ny): # a bit weird
        ny = ny if ny is not None else 1
        nu = nu if nu is not None else 1
        self.fn =      self.f_net(n_in=self.nx+nu,            n_out=self.nx, n_nodes_per_layer=self.f_n_nodes_per_layer, n_hidden_layers=self.f_n_hidden_layers, activation=self.f_activation)
        self.hn =      self.h_net(n_in=self.nx,               n_out=ny,      n_nodes_per_layer=self.h_n_nodes_per_layer, n_hidden_layers=self.h_n_hidden_layers, activation=self.h_activation)
        return list(self.fn.parameters()) + list(self.hn.parameters())

    def loss(self, ids, ufuture, yfuture, **Loss_kwargs):
        ids = ids.numpy().astype(int)
        #hist is empty
        x = self.par_starter(ids)
        y_predict = []
        for u in torch.transpose(ufuture,0,1):
            y_predict.append(self.hn(x)) #output prediction
            fn_in = torch.cat((x,u),dim=1)
            x = self.fn(fn_in)
        return torch.mean((torch.stack(y_predict,dim=1)-yfuture)**2)

    ########## How to use ##############
    def init_state(self,sys_data): #put nf here for n-step error?
        with torch.no_grad():
            self.state = torch.as_tensor(np.random.normal(scale=0.1,size=(1,self.nx)),dtype=torch.float32) #detach here?
        y_predict = self.hn(self.state).detach().numpy()[0,:]
        return (y_predict[0] if self.ny is None else y_predict), 0

    def init_state_multi(self,sys_data,nf=100,dilation=1):
        hist = torch.tensor(sys_data.to_encoder_data(na=0,nb=0,nf=nf,dilation=dilation)[0],dtype=torch.float32) #(1,)
        with torch.no_grad():
            self.state = torch.as_tensor(np.random.normal(scale=0.1,size=(hist.shape[0],self.nx)),dtype=torch.float32) #detach here?
        y_predict = self.hn(self.state).detach().numpy()
        return (y_predict[:,0] if self.ny is None else y_predict), 0

    def reset(self): #to be able to use encoder network as a data generator
        self.state = torch.randn(1,self.nx)
        y_predict = self.hn(self.state).detach().numpy()[0,:]
        return (y_predict[0] if self.ny is None else y_predict)

    def step(self,action):
        action = torch.tensor(action,dtype=torch.float32) #number
        action = action[None,None] if self.nu is None else action[None,:]
        with torch.no_grad():
            self.state = self.fn(torch.cat((self.state,action),axis=1))
        y_predict = self.hn(self.state).detach().numpy()[0,:]
        return (y_predict[0] if self.ny is None else y_predict)

    def step_multi(self,action):
        action = torch.tensor(action,dtype=torch.float32) #array
        action = action[:,None] if self.nu is None else action
        with torch.no_grad():
            self.state = self.fn(torch.cat((self.state,action),axis=1))
        y_predict = self.hn(self.state).detach().numpy()
        return (y_predict[:,0] if self.ny is None else y_predict)

    def get_state(self):
        return self.state[0].numpy()


from deepSI.utils import simple_res_net, feed_forward_nn, affine_forward_layer
class SS_encoder_affine_input(SS_encoder_general):
    """
    The encoder setup with a linear transition function with an affine input (kinda like an LPV), in equations

        x_k = e(u_kpast,y_kpast) 
        x_k+1 = A@x_k + g(x_k)@u_k          #affine input here (@=matrix multiply)
        y_k = h(x_k)

    Where g is given by g_net which is by default a feedforward nn with residual (i.e. simple_res_net) called as 
        'g_net(n_in=affine_dim,n_out=output_dim*input_dim,**g_net_kwargs)'
    with affine_dim=nx, output_dim = nx, input_dim=nu

    Hence, g_net produces a vector which is reshaped into a matrix (See deepSI.utils.torch_nets.affine_forward_layer for details).
    """
    def __init__(self, nx=10, na=20, nb=20, e_net=default_encoder_net, g_net=simple_res_net, \
                 h_net=default_output_net, e_net_kwargs={}, g_net_kwargs={}, h_net_kwargs={}):
    
        super(SS_encoder_affine_input, self).__init__(nx=nx,na=na,nb=nb,\
            e_net=e_net,f_net=affine_forward_layer, h_net=h_net, \
            e_net_kwargs=e_net_kwargs, f_net_kwargs=dict(g_net=g_net,g_net_kwargs=g_net_kwargs), \
            h_net_kwargs=h_net_kwargs)


from deepSI.utils import CNN_chained_upscales, CNN_encoder
class SS_encoder_CNN_video(SS_encoder_general):
    """The subspace encoder convolutonal neural network 

    Notes
    -----
    The subspace encoder

    """
    def __init__(self, nx=10, na=20, nb=20, e_net=CNN_encoder, f_net=default_state_net, h_net=CNN_chained_upscales, \
                                            e_net_kwargs={}, f_net_kwargs={}, h_net_kwargs={}):
        super(SS_encoder_CNN_video, self).__init__(nx=nx,na=na,nb=nb,\
            e_net=e_net,               f_net=f_net,                h_net=h_net, \
            e_net_kwargs=e_net_kwargs, f_net_kwargs=f_net_kwargs,  h_net_kwargs=h_net_kwargs)

from deepSI.utils import Shotgun_MLP
class SS_encoder_shotgun_MLP(SS_encoder_general):
    def __init__(self, nx=10, na=20, nb=20, e_net=CNN_encoder, f_net=default_state_net, h_net=Shotgun_MLP, \
                            e_net_kwargs={}, f_net_kwargs={}, h_net_kwargs={}):
        '''Todo: fix cuda with all the arrays'''
        super(SS_encoder_shotgun_MLP, self).__init__(nx=nx,na=na,nb=nb,\
            e_net=e_net,               f_net=f_net,                h_net=h_net, \
            e_net_kwargs=e_net_kwargs, f_net_kwargs=f_net_kwargs,  h_net_kwargs=h_net_kwargs)
        self.encoder_time = 0
        self.forward_time = 0
    
    def loss(self, uhist, yhist, ufuture, yfuture, **Loss_kwargs):
        # I can pre-sample it or sample it when passed. Which one is faster?
        # I'm doing it here for now, maybe later I will do it in the dataset on a shuffle or something.
        if len(self.ny)==3:
            C,H,W = self.ny
        else:
            H,W = self.ny
            C = None
        Nb = uhist.shape[0]
        Nsamp = Loss_kwargs.get('Nsamp',100) #int(800/Nb) is approx the best for speed for CPU
        batchselector = torch.broadcast_to(torch.arange(Nb)[:,None],(Nb,Nsamp))
        time.time()

        t_start = time.time()
        x = self.encoder(uhist, yhist)
        self.encoder_time += time.time() - t_start

        t_start = time.time()
        mse_losses = []
        for y, u in zip(torch.transpose(yfuture,0,1), torch.transpose(ufuture,0,1)): #iterate over time
            h = torch.randint(low=0, high=H, size=(Nb,Nsamp))
            w = torch.randint(low=0, high=W, size=(Nb,Nsamp))
            ysamps = y[batchselector,:,h,w] if C!=None else y[batchselector,h,w]
            yhat = self.hn.sampler(x, h, w)
            mse_losses.append(nn.functional.mse_loss(yhat, ysamps))
            x = self.fn(x,u)
        self.forward_time += time.time() - t_start
        return torch.mean(torch.stack(mse_losses))

    def apply_experiment(self, sys_data, save_state=False): #can put this in apply controller
        '''Does an experiment with for given a system data (fixed u)

        Parameters
        ----------
        sys_data : System_data or System_data_list (or list or tuple)
            The experiment which should be applied

        Notes
        -----
        This will initialize the state using self.init_state if sys_data.y (and u)
        is not None and skip the appropriate number of steps associated with it.
        If either is missing than self.reset() is used to initialize the state. 
        Afterwards this state is advanced using sys_data.u and the output is saved at each step.
        Lastly, the number of skipped/copied steps in init_state is saved as sys_data.cheat_n such 
        that it can be accounted for later.
        '''
        if isinstance(sys_data,(tuple,list,System_data_list)):
            return System_data_list([self.apply_experiment(sd, save_state=save_state) for sd in sys_data])
        #check if sys_data.x holds the 
        #u = (Ns)
        #x = (Ns, C, H, W) or (Ns, H, W)
        #y = (Ns, Np, C), (Ns, Np, C)
        #h = (Ns, Np)
        #w = (Ns, Np)
        if not (hasattr(sys_data,'h') and hasattr(sys_data,'w')):
            return super(SS_encoder_shotgun_MLP, self).apply_experiment(sys_data, save_state=save_state)
        h, w = sys_data.h, sys_data.w

        Y = []
        sys_data.x, sys_data.y = sys_data.y, sys_data.x #move image to y
        sys_data_norm = self.norm.transform(sys_data) #transform image if needed
        sys_data.x, sys_data.y = sys_data.y, sys_data.x #move image back to x
        sys_data_norm.x, sys_data_norm.y = sys_data_norm.y, sys_data_norm.x #move image back to x
        sys_data_norm.h, sys_data_norm.w = h, w #set h and w on the normed version

        U = sys_data_norm.u #get the input
        Images = sys_data_norm.x #get the images

        assert sys_data_norm.y is not None, 'not implemented' #if y is not None than init state
        obs, k0 = self.init_state(sys_data_norm) #normed obs in the shape of y in the last step. 
        Y.extend(sys_data_norm.y[:k0]) #h(x_{k0-1})

        if save_state:
            X = [self.get_state()]*(k0+1)

        for k in range(k0,len(U)):
            Y.append(obs)
            if k < len(U)-1: #skip last step
                obs = self.step(U[k], h=h[k+1], w=w[k+1])
                if save_state:
                    X.append(self.get_state())

        #how the norm? the Y need to be transformed from (Ns, Np, C) with the norm
        #norm.y0 has shape (C, W, H) or (C, 1, 1) or similar
        Y = np.array(Y) #(Ns, Np, C)
        # if self.norm.y0 is 1:
            # return System_data(u=sys_data.u, y=Y, x=np.array(X) if save_state else None,normed=False,cheat_n=k0)
        #has the shape of a constant or (1, 1) or (C, 1, 1) the possiblity of (C, H, W) I will exclude for now. 
        from copy import deepcopy
        norm_sampler = deepcopy(self.norm)
        if isinstance(self.norm.y0,(int,float)):
            pass
        elif self.norm.y0.shape==(1,1):
            norm_sampler.y0 = norm_sampler.y0[0,0]
            norm_sampler.ystd = norm_sampler.ystd[0,0] #ystd to a float
        elif self.norm.y0.shape==(sys_data.x.shape[0],1,1):
            norm_sampler.y0 = norm_sampler.y0[:,0,0]
            norm_sampler.ystd = norm_sampler.ystd[:,0,0] #ystd to (C,) such that it can divide #(Ns, Np, C)
        else:
            raise NotImplementedError(f'norm of {norm} is not yet implemented for sampled simulations')
        sys_data_sim =  norm_sampler.inverse_transform(System_data(u=np.array(U),y=np.array(Y),x=np.array(X) if save_state else None,normed=True,cheat_n=k0))
        sys_data_sim.h, sys_data_sim.w = sys_data.h, sys_data.w
        return sys_data_sim

    def init_state(self, sys_data):
        #sys_data is already normed
        if not hasattr(sys_data,'h'):
            return super(SS_encoder_shotgun_MLP, self).init_state(sys_data)

        sys_data.x, sys_data.y = sys_data.y, sys_data.x #switch image to be y
        uhist, yhist = sys_data[:self.k0].to_hist_future_data(na=self.na,nb=self.nb,nf=0)[:2]
        sys_data.x, sys_data.y = sys_data.y, sys_data.x #switch image to be x

        uhist = torch.tensor(uhist, dtype=torch.float32)
        yhist = torch.tensor(yhist, dtype=torch.float32)
        h,w = torch.as_tensor(sys_data.h[self.k0]), torch.as_tensor(sys_data.w[self.k0]) #needs dtype?
        with torch.no_grad():
            self.state = self.encoder(uhist, yhist)
            # h = (Np)
            # w = (Np)
            # state = (1, nx)
            # sampler(self, x, h, w) goes to (Nb, Nsamp, C)
            y_predict = self.hn.sampler(x=self.state, h=h[None], w=w[None])[0].numpy() #output: (Nb, Nsamp, C) -> (Nsamp, C)
        return y_predict, max(self.na,self.nb)

    def step(self,action, h=None, w=None):
        if h is None:
            return super(SS_encoder_shotgun_MLP, self).step(action)
        action = torch.tensor(action,dtype=torch.float32)[None] #(1,...)
        h,w = torch.as_tensor(h), torch.as_tensor(w) #needs dtype?
        with torch.no_grad():
            self.state = self.fn(self.state,action)
            y_predict = self.hn.sampler(x=self.state, h=h[None], w=w[None])[0].numpy() #output: (Nb, Nsamp, C) -> (Nsamp, C)
        return y_predict

    def sys_data_sampler(self, sys_data, Ndots_per_image):
        u, images = sys_data.u, sys_data.y
        #images has shape (Ns, C, H, W) for (Ns, H, W)
        if len(images.shape)==4:
            Ns, C, W, H = images.shape
        elif len(images.shape)==3:
            Ns, W, H = images.shape
            C = None
        else:
            assert False, 'check images.shape'
        sampleselector = torch.broadcast_to(torch.arange(Ns)[:,None],(Ns,Ndots_per_image))
        h = np.random.randint(low=0, high=H, size=(Ns,Ndots_per_image))
        w = np.random.randint(low=0, high=W, size=(Ns,Ndots_per_image))
        images_shots = images[sampleselector,:,h,w] if C!=None else images[sampleselector,h,w] #what shape does this have? I hope it has (Ns, Nshots, C)
        sys_data = System_data(u=u, y=images_shots, x=images)
        sys_data.h, sys_data.w = h, w
        return sys_data

class nonlin_ino_state_net(nn.Module):
    def __init__(self, nx, nu, ny, n_nodes_per_layer=64, n_hidden_layers=2, activation=nn.Tanh): 
        super(nonlin_ino_state_net, self).__init__()
        from deepSI.utils import simple_res_net
        self.nu = tuple() if nu is None else ((nu,) if isinstance(nu,int) else nu)
        self.ny = tuple() if ny is None else ((ny,) if isinstance(ny,int) else ny)
        self.nx = nx
        self.net = simple_res_net(n_in=nx+np.prod(self.nu,dtype=int)+np.prod(self.ny,dtype=int), \
                                  n_out=nx, n_nodes_per_layer=n_nodes_per_layer, n_hidden_layers=n_hidden_layers, \
                                  activation=activation)

    def forward(self, x, u, eps=None):
        if eps==None:
            eps = torch.zeros((u.shape[0],np.prod(self.ny,dtype=int)),dtype=torch.float32)
        net_in = torch.cat([x,u.view(u.shape[0],-1),eps.view(u.shape[0],-1)],axis=1)            
        return self.net(net_in)

class default_ino_state_net(nn.Module):
    def __init__(self, nx, nu, ny, n_nodes_per_layer=64, n_hidden_layers=2, activation=nn.Tanh): #ny here?
        super(default_ino_state_net, self).__init__()
        from deepSI.utils import simple_res_net
        self.nu = tuple() if nu is None else ((nu,) if isinstance(nu,int) else nu)
        self.ny = tuple() if ny is None else ((ny,) if isinstance(ny,int) else ny)
        self.nx = nx
        self.net = simple_res_net(n_in=nx+np.prod(self.nu,dtype=int), n_out=nx, n_nodes_per_layer=n_nodes_per_layer, n_hidden_layers=n_hidden_layers, activation=activation)
        self.K = nn.Linear(np.prod(self.ny,dtype=int),nx,bias=False)

    def forward(self, x, u, eps=None):
        net_in = torch.cat([x,u.view(u.shape[0],-1)],axis=1)
        if eps==None:
            return self.net(net_in)
        else:
            epsflat = eps.view(eps.shape[0],-1)
            return self.net(net_in) + self.K(epsflat)

class SS_encoder_inovation(SS_encoder_general):
    """
    Similar to SS encoder but with the structure of 
       x_k+1 = f(x_k,u_k,eps_k)
       y_k = h(x_k) + eps_k

    During optimization eps will be set to
    eps_k = y_k - h(x_k)

    During simulation eps will be set to zero (None)
    eps_k = 0

    Futhermore this requires a specialized f net build as 
        self.fn = self.f_net(nx=self.nx, nu=nu, ny=self.ny,**self.f_net_kwargs)

    default structure for f is as follows:
    f(x_k,u_k,eps_k) = f0(x_k,u_k) + K eps_k    (with K a matrix)

    """
    def __init__(self, nx=10, na=20, nb=20, e_net=default_encoder_net, f_net=default_ino_state_net, h_net=default_output_net, e_net_kwargs={}, f_net_kwargs={}, h_net_kwargs={}):
        super(SS_encoder_inovation, self).__init__(nx=nx, na=na, nb=nb, e_net=e_net, f_net=f_net, h_net=h_net, e_net_kwargs=e_net_kwargs, f_net_kwargs=f_net_kwargs, h_net_kwargs=h_net_kwargs)

    def init_nets(self, nu, ny): # a bit weird
        self.encoder = self.e_net(nb=self.nb, nu=nu, na=self.na, ny=ny, nx=self.nx, **self.e_net_kwargs)
        self.fn =      self.f_net(nx=self.nx, nu=nu, ny=self.ny,                    **self.f_net_kwargs)
        self.hn =      self.h_net(nx=self.nx, ny=ny,                                **self.h_net_kwargs) 
        return list(self.encoder.parameters()) + list(self.fn.parameters()) + list(self.hn.parameters())

    def loss(self, uhist, yhist, ufuture, yfuture, **Loss_kwargs):
        x = self.encoder(uhist, yhist)
        y_predict = []
        for u,y in zip(torch.transpose(ufuture,0,1),torch.transpose(yfuture,0,1)): #iterate over time
            yhat = self.hn(x)
            y_predict.append(yhat) 
            x = self.fn(x,u,eps=y-yhat)
        return torch.mean((torch.stack(y_predict,dim=1)-yfuture)**2)
        

if __name__ == '__main__':
    # sys = SS_encoder_general()
    # from deepSI.datasets.sista_database import powerplant
    # from deepSI.datasets import Silverbox
    from deepSI.datasets import Cascaded_Tanks
    
    train, test = Cascaded_Tanks()#powerplant()
    train.dt = 0.1
    test.dt = 0.1
    # train, test = train[:150], test[:50]
    # print(train, test)
    # # sys.fit(train, sim_val=test,epochs=50)
    # import deepSI
    # test2 = deepSI.system_data.System_data_list([test,test])
    # sys.fit(train, sim_val=test2, epochs=50, concurrent_val=True)

    # # fit_val_multiprocess
    # train_predict = sys.apply_experiment(train)
    # train.plot()
    # train_predict.plot(show=True)
    # from matplotlib import pyplot as plt
    # plt.plot(sys.n_step_error(train,nf=20))
    # plt.show()
    sys = SS_encoder_deriv_general(nx=2,f_norm=0.025)
    # sys = SS_par_start()
    sys.fit(train, sim_val=test, epochs=50, batch_size=32, concurrent_val=True)<|MERGE_RESOLUTION|>--- conflicted
+++ resolved
@@ -1,10 +1,7 @@
 
 from deepSI.fit_systems.fit_system import System_fittable, System_torch
-<<<<<<< HEAD
 from deepSI.system_data.system_data import System_data_norm, System_data, System_data_list
-=======
 import deepSI
->>>>>>> 98bb8214
 import torch
 from torch import nn
 import numpy as np
@@ -366,10 +363,6 @@
     def get_state(self):
         return self.state[0].numpy()
 
-<<<<<<< HEAD
-
-=======
->>>>>>> 98bb8214
 class par_start_encoder(nn.Module):
     """A network which makes the initial states a parameter of the network"""
     def __init__(self, nx, nsamples):
@@ -378,13 +371,9 @@
 
     def forward(self,ids):
         return self.start_state[ids]
-<<<<<<< HEAD
-        
-class SS_par_start(System_torch): #this is not implemented in a nice manner, there might be bugs be careful!
-=======
+
 
 class SS_par_start(System_torch): #this is not implemented in a nice manner, there might be bugs.
->>>>>>> 98bb8214
     """docstring for SS_par_start"""
     def __init__(self, nx=10):
         super(SS_par_start, self).__init__()
